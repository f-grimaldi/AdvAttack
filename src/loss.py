import torch
from torch import nn

"""
Abstract object for the Custom Loss. Child of nn.Module
"""
class Loss:

    def __init__(self, neuron, maximise=0):
        """
        Args:
            Name       Type    Desc
            neuron     int     The output neuron to minimize
            maximise   bool    The desired activation
        """
        self.neuron = neuron
        self.maximise = maximise

    def __call__(self, args):
        return self.forward(args)

    def forward(self, args):
        raise NotImplementedError



"""
Given a target neuron and a target (y_true).
Compute the Mean Squared Difference between the softmax output and the target
"""
class MSELoss(Loss):

    def __init__(self, neuron, maximise=0, is_softmax=False, dim=1):
        """
        Args:
            Name        Type    Desc
            neuron:     int     The output neuron to minimize
            maximise    bool.   The desired activation (0/1)
            is_softmax:  bool     Bool indicating if the model output is probability distribution. Defaulti is False
            dim:         int      Dimension of softmax application. Default is 1
        """
        super().__init__(neuron, maximise)
        self.is_softmax = is_softmax
        self.dim = dim

    """
    Compute the MSE after computing the softmax of input.
    Forward is implemented in the __call__ method of super
    """
    def forward(self, y_pred):
        """
        Args
            y_pred  torch.tensor The output of the network. Preferable shape (n_batch, n_classes)
        """
        # Deal with 1D input
        if len(y_pred.shape) == 1:
            y_pred = y_pred.view(-1, 1)

        # Deal with non-softmax model output
        if not self.is_softmax:
            logits = nn.Softmax(dim=self.dim)(y_pred)
            return 0.5*(int(self.maximise) - logits[:, self.neuron])**2
        return 0.5*(int(self.maximise) - y_pred[:, self.neuron])**2



"""
Compute loss as defined in: "ZOO: Zeroth Order Optimization Based Black-box
Attacks to Deep Neural Networks without Training Substitute Models." [Chen et al]
"""
class ZooLoss(Loss):

    def __init__(self, neuron, maximise, transf=0, is_softmax=False, dim=1):
        """
        Args:
            Name         Type      Desc
            neuron       int       If maximize is True is the desired output, the original class label otherwise
            maximize     bool      If True the attack is targeted, untargeted otherwise
            transf       float     Transferability parameter
            is_softmax:  bool      Bool indicating if the model output is probability distribution. Default is False
            dim:         int       Dimension of softmax application. Default is 1
        """
        super().__init__(neuron, maximise)
        self.transf = transf
        self.is_softmax = is_softmax
        self.dim = dim


    def forward(self, conf):
        """
        Args         Type             Desc
            conf:        torch_tensor     Matrix of size (n_batch, n_classes) containing the confidence score (output of the model)
        """
        # Deal with 1D input
        if len(conf.shape) == 1:
            conf = conf.view(-1, 1)

        # Deal with non-softmax model output
        if not self.is_softmax:
            conf = nn.Softmax(dim=self.dim)(conf)

        # Compute log and neg_log matrices
<<<<<<< HEAD
        # avoid loss to be 0 in case of equal probability
        if self.maximise:
            conf[:, self.neuron] -= 1e-10
        elif not self.maximise:
            conf[:, self.neuron] += 1e-10
=======
        #conf[:, self.neuron] -= 1e-5  # avoid loss to be 0 in case of equal probability
>>>>>>> 85c1275c
        conf_log = torch.log(conf)
        conf_log_neg = torch.cat((conf_log[:, :self.neuron], conf_log[:, self.neuron+1:]), axis=1)
        print(conf)
        print(conf_log)

        # Compute Loss
        if self.maximise:
            # Targeted
            CLN = torch.max(conf_log_neg, axis=1).values - conf_log[:, self.neuron]
            print(CLN)
            return torch.max(CLN, torch.zeros_like(CLN)-self.transf)
        else:
            # Untargeted
            CLN = conf_log[:, self.neuron] - torch.max(conf_log_neg, axis=1).values
            print(CLN)
            return torch.max(CLN, torch.zeros_like(CLN)-self.transf)


if __name__ == '__main__':
    mine = (1.999999, 2.2, 2.2, 2.2)
    mine = torch.tensor(mine).view(1, -1)
    print(mine)
    adv_loss = ZooLoss(0, maximise=1)
    print(adv_loss.forward(mine))<|MERGE_RESOLUTION|>--- conflicted
+++ resolved
@@ -99,16 +99,13 @@
         if not self.is_softmax:
             conf = nn.Softmax(dim=self.dim)(conf)
 
-        # Compute log and neg_log matrices
-<<<<<<< HEAD
-        # avoid loss to be 0 in case of equal probability
+        # Avoid loss to be 0 in case of equal probability
         if self.maximise:
             conf[:, self.neuron] -= 1e-10
         elif not self.maximise:
             conf[:, self.neuron] += 1e-10
-=======
-        #conf[:, self.neuron] -= 1e-5  # avoid loss to be 0 in case of equal probability
->>>>>>> 85c1275c
+        
+        # Compute log and neg_log matrices
         conf_log = torch.log(conf)
         conf_log_neg = torch.cat((conf_log[:, :self.neuron], conf_log[:, self.neuron+1:]), axis=1)
         print(conf)
